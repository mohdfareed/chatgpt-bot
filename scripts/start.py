#!/usr/bin/env python3

<<<<<<< HEAD

=======
>>>>>>> 6f5b0d3e
import logging
import os
import sys
from datetime import datetime

from dotenv import load_dotenv
from rich import print
from rich.logging import RichHandler

<<<<<<< HEAD

=======
# add package directory to the path
os.chdir(os.path.dirname(os.path.dirname(os.path.realpath(__file__))))
sys.path.append(os.getcwd())
# load environment variables and import the bot
load_dotenv(override=True)
import bot as chatgpt_bot


>>>>>>> 6f5b0d3e
def main(debug: bool = False, log: bool = False) -> None:
    """Instantiates and runs the app. This function sets up logging and
    checks the validity of the configured Telegram bot token.

    Args:
        debug (bool, optional): Whether to log debug messages.
        log (bool, optional): Whether to log to a file. Defaults to console.
    """
<<<<<<< HEAD

    print("[bold green]Starting chatgpt_bot...[/]")
    # add bot directory to the path
    os.chdir(os.path.dirname(os.path.dirname(os.path.realpath(__file__))))
    sys.path.append(os.getcwd())
    # load environment variables
    load_dotenv(override=True)
    # setup logging
    _setup(to_file=log, debug=debug)

    try:  # start telegram bot
        import database.core as db
        from chatgpt_bot import bot

        db.start()  # start database
        bot.run()  # run bot
    except Exception as e:
        logging.error(e)
        exit(1)
=======
>>>>>>> 6f5b0d3e

    print("[bold green]Starting chatgpt_bot...[/]")

<<<<<<< HEAD
def _setup(to_file: bool = False, debug: bool = False):
    # configure logging
    logging.captureWarnings(True)
    level = logging.DEBUG if debug else logging.INFO

    # create console logger and set format
    logger = logging.getLogger()
    logger.setLevel(logging.DEBUG)
    format = "%(message)s [italic bright_black](%(name)s)[/]"
    formatter = logging.Formatter(format)

    # create handler
    console_handler = RichHandler(
        markup=True,
        rich_tracebacks=True,
        log_time_format="[%Y-%m-%d %H:%M:%S]",
    )
    console_handler.setLevel(level)
    console_handler.setFormatter(formatter)
    logger.addHandler(console_handler)

    if to_file:  # set up logging to file
        logs_dir = os.path.join(os.getcwd(), "logs")
        os.makedirs(logs_dir, exist_ok=True)
        file = os.path.join(logs_dir, f"{datetime.now():%y%m%d_%H%M%S}.log")

        # set file format
        format = (
            "[%(asctime)s] %(levelname)-8s "
            "%(message)s (%(name)s) - %(filename)s:%(lineno)d"
        )
        formatter = logging.Formatter(format, "%Y-%m-%d %H:%M:%S")

        # create file handler
        file_handler = logging.FileHandler(file)
        file_handler.setLevel(level)
        file_handler.setFormatter(formatter)
        logger.addHandler(file_handler)
        logger.info(f"logging to file: {file}")
=======
    # setup logging
    level = logging.DEBUG if debug else logging.INFO
    _setup(to_file=log, level=level)
    # add package directory to the path
    os.chdir(os.path.dirname(os.path.dirname(os.path.realpath(__file__))))
    sys.path.append(os.getcwd())
    # load environment variables
    load_dotenv(override=True)
>>>>>>> 6f5b0d3e

    try:  # run the bot
        chatgpt_bot.run()
    except Exception as e:
        logging.exception(e)
        exit(1)


def _setup(to_file, level):
    _configure_logging(level)
    root_logger = logging.getLogger()
    _configure_console_logging(root_logger)
    if to_file:  # set up logging to file
        _configure_file_logging(root_logger)


def _configure_logging(level):
    # configure logging
    logging.captureWarnings(True)
    logging.getLogger().level = level
    # don't exclude modules if debugging
    if level == logging.DEBUG:
        return

    # exclude modules from logging
    excluded_modules = [
        "httpx",
        "numexpr.utils",
        "openai",
    ]
    for module in excluded_modules:
        logging.getLogger(module).setLevel(logging.WARNING)


def _configure_console_logging(logger: logging.Logger):
    format = (
        r"%(message)s [bright_black]- [italic]%(name)s[/italic] "
        r"\[[underline]%(filename)s:%(lineno)d[/underline]]"
    )

    # create console handler
    console_handler = RichHandler(
        markup=True,
        rich_tracebacks=True,
        log_time_format="[%Y-%m-%d %H:%M:%S]",
        show_path=False,
    )
    formatter = logging.Formatter(format)

    # setup handler
    console_handler.setFormatter(formatter)
    logger.addHandler(console_handler)


def _configure_file_logging(logger: logging.Logger):
    format = (
        "[%(asctime)s] %(levelname)-8s "
        "%(message)s - %(name)s [%(filename)s:%(lineno)d]"
    )

    # create file handler
    logging_dir = os.path.join(os.getcwd(), "logs")
    os.makedirs(logging_dir, exist_ok=True)
    filename = f"{datetime.now():%y%m%d_%H%M%S}.log"
    file = os.path.join(logging_dir, filename)
    file_handler = logging.FileHandler(file)
    formatter = logging.Formatter(format, "%Y-%m-%d %H:%M:%S")

    # setup handler
    logger.addHandler(file_handler)
    file_handler.setFormatter(formatter)
    logger.info(f"Logging to file: {file}")


if __name__ == "__main__":
    import argparse

    parser = argparse.ArgumentParser("chatgpt_bot")
    parser.add_argument(
        "-d", "--debug", action="store_true", help="log debug messages"
    )
    parser.add_argument(
        "-l", "--log", action="store_true", help="log to a file"
    )
<<<<<<< HEAD
=======

>>>>>>> 6f5b0d3e
    args = parser.parse_args()
    main(args.debug, args.log)<|MERGE_RESOLUTION|>--- conflicted
+++ resolved
@@ -1,9 +1,5 @@
 #!/usr/bin/env python3
 
-<<<<<<< HEAD
-
-=======
->>>>>>> 6f5b0d3e
 import logging
 import os
 import sys
@@ -13,9 +9,6 @@
 from rich import print
 from rich.logging import RichHandler
 
-<<<<<<< HEAD
-
-=======
 # add package directory to the path
 os.chdir(os.path.dirname(os.path.dirname(os.path.realpath(__file__))))
 sys.path.append(os.getcwd())
@@ -24,7 +17,6 @@
 import bot as chatgpt_bot
 
 
->>>>>>> 6f5b0d3e
 def main(debug: bool = False, log: bool = False) -> None:
     """Instantiates and runs the app. This function sets up logging and
     checks the validity of the configured Telegram bot token.
@@ -33,72 +25,9 @@
         debug (bool, optional): Whether to log debug messages.
         log (bool, optional): Whether to log to a file. Defaults to console.
     """
-<<<<<<< HEAD
-
-    print("[bold green]Starting chatgpt_bot...[/]")
-    # add bot directory to the path
-    os.chdir(os.path.dirname(os.path.dirname(os.path.realpath(__file__))))
-    sys.path.append(os.getcwd())
-    # load environment variables
-    load_dotenv(override=True)
-    # setup logging
-    _setup(to_file=log, debug=debug)
-
-    try:  # start telegram bot
-        import database.core as db
-        from chatgpt_bot import bot
-
-        db.start()  # start database
-        bot.run()  # run bot
-    except Exception as e:
-        logging.error(e)
-        exit(1)
-=======
->>>>>>> 6f5b0d3e
 
     print("[bold green]Starting chatgpt_bot...[/]")
 
-<<<<<<< HEAD
-def _setup(to_file: bool = False, debug: bool = False):
-    # configure logging
-    logging.captureWarnings(True)
-    level = logging.DEBUG if debug else logging.INFO
-
-    # create console logger and set format
-    logger = logging.getLogger()
-    logger.setLevel(logging.DEBUG)
-    format = "%(message)s [italic bright_black](%(name)s)[/]"
-    formatter = logging.Formatter(format)
-
-    # create handler
-    console_handler = RichHandler(
-        markup=True,
-        rich_tracebacks=True,
-        log_time_format="[%Y-%m-%d %H:%M:%S]",
-    )
-    console_handler.setLevel(level)
-    console_handler.setFormatter(formatter)
-    logger.addHandler(console_handler)
-
-    if to_file:  # set up logging to file
-        logs_dir = os.path.join(os.getcwd(), "logs")
-        os.makedirs(logs_dir, exist_ok=True)
-        file = os.path.join(logs_dir, f"{datetime.now():%y%m%d_%H%M%S}.log")
-
-        # set file format
-        format = (
-            "[%(asctime)s] %(levelname)-8s "
-            "%(message)s (%(name)s) - %(filename)s:%(lineno)d"
-        )
-        formatter = logging.Formatter(format, "%Y-%m-%d %H:%M:%S")
-
-        # create file handler
-        file_handler = logging.FileHandler(file)
-        file_handler.setLevel(level)
-        file_handler.setFormatter(formatter)
-        logger.addHandler(file_handler)
-        logger.info(f"logging to file: {file}")
-=======
     # setup logging
     level = logging.DEBUG if debug else logging.INFO
     _setup(to_file=log, level=level)
@@ -107,7 +36,6 @@
     sys.path.append(os.getcwd())
     # load environment variables
     load_dotenv(override=True)
->>>>>>> 6f5b0d3e
 
     try:  # run the bot
         chatgpt_bot.run()
@@ -192,9 +120,6 @@
     parser.add_argument(
         "-l", "--log", action="store_true", help="log to a file"
     )
-<<<<<<< HEAD
-=======
 
->>>>>>> 6f5b0d3e
     args = parser.parse_args()
     main(args.debug, args.log)