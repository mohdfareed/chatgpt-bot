#!/usr/bin/env python3

import argparse
import os
import subprocess
import sys

from utils import print_bold, print_error, print_success

DEPLOYMENT_BRANCH = "deployment"


def main() -> None:
    """Deploy the bot."""

    current_dir = os.getcwd()
    script_dir = os.path.dirname(os.path.realpath(__file__))
    os.chdir(os.path.join(script_dir, ".."))
    current_branch = (
        subprocess.check_output(["git", "rev-parse", "--abbrev-ref", "HEAD"])
        .decode()
        .strip()
    )

    if current_branch == DEPLOYMENT_BRANCH:
        print_error("Error: Already on the deployment branch")
        sys.exit(1)
    if os.system("git status"):
        print_error("Error: Repository is not clean")
        sys.exit(1)

    # stash changes
    changes_stashed = False
    if subprocess.run("git diff --quiet", shell=True).returncode:
        print_bold("Stashing changes...")
        if os.system('git stash save "Auto stash before update"'):
            print_bold("Error: Failed to stash changes")
            sys.exit(1)
        changes_stashed = True

    # switch to deployment branch
    if os.system("git checkout " + DEPLOYMENT_BRANCH):
        restore(changes_stashed)
        print_error("Error: Failed to checkout deployment branch")
        sys.exit(1)

    # merge current branch into deployment branch
    print_bold(f"Merging {current_branch} into {DEPLOYMENT_BRANCH}...")
    if os.system("git merge " + current_branch + " --no-commit --no-ff"):
<<<<<<< HEAD
        restore(changes_stashed)
=======
        restore(current_branch, changes_stashed)
>>>>>>> 5e9b925e
        print_error(
            "Error: Merge failed, resolve conflicts and continue deployment manually"
        )
        sys.exit(1)

    # update the repo
    print_bold("\nCommitting changes...")
    commit_message = (
        f"Merge branch '{current_branch}' into '{DEPLOYMENT_BRANCH}'"
    )
    if os.system(f'git commit -m "{commit_message}"'):
<<<<<<< HEAD
        restore(changes_stashed)
=======
        restore(current_branch, changes_stashed)
>>>>>>> 5e9b925e
        print_error("Error: Failed to commit changes")
        sys.exit(1)
    else:  # push changes
        print_bold("Pushing changes...")
        if os.system("git push origin " + DEPLOYMENT_BRANCH):
<<<<<<< HEAD
            restore(changes_stashed)
=======
            restore(current_branch, changes_stashed)
>>>>>>> 5e9b925e
            print_error(
                "Error: Push failed, publish the deployment branch manually"
            )
            sys.exit(1)
    print()

    # restore workspace
    restore(current_branch, changes_stashed)
    os.chdir(current_dir)
    print_success(f"\nSuccessfully deployed to {DEPLOYMENT_BRANCH} branch")


def restore(current_branch, changes_stashed):
    # switch back to current branch
    if os.system("git checkout " + current_branch):
        restore(changes_stashed)
        print_error("Error: Failed to switch back to " + current_branch)
        sys.exit(1)
<<<<<<< HEAD

    # restore workspace
    restore(changes_stashed)
    os.chdir(current_dir)
    print_success(f"\nSuccessfully deployed to {DEPLOYMENT_BRANCH} branch")


def restore(changes_stashed):
=======
>>>>>>> 5e9b925e
    # restore stashed changes
    if changes_stashed:
        print_bold("Restoring stashed changes...")
        if os.system("git stash pop"):
            print_error("Error: Failed to restore stashed changes")
            sys.exit(1)
        print()


if __name__ == "__main__":
    parser = argparse.ArgumentParser(
        description="Deploy the current branch into the deployment branch"
    )
    args = parser.parse_args()

    main()<|MERGE_RESOLUTION|>--- conflicted
+++ resolved
@@ -47,11 +47,7 @@
     # merge current branch into deployment branch
     print_bold(f"Merging {current_branch} into {DEPLOYMENT_BRANCH}...")
     if os.system("git merge " + current_branch + " --no-commit --no-ff"):
-<<<<<<< HEAD
-        restore(changes_stashed)
-=======
         restore(current_branch, changes_stashed)
->>>>>>> 5e9b925e
         print_error(
             "Error: Merge failed, resolve conflicts and continue deployment manually"
         )
@@ -63,21 +59,13 @@
         f"Merge branch '{current_branch}' into '{DEPLOYMENT_BRANCH}'"
     )
     if os.system(f'git commit -m "{commit_message}"'):
-<<<<<<< HEAD
-        restore(changes_stashed)
-=======
         restore(current_branch, changes_stashed)
->>>>>>> 5e9b925e
         print_error("Error: Failed to commit changes")
         sys.exit(1)
     else:  # push changes
         print_bold("Pushing changes...")
         if os.system("git push origin " + DEPLOYMENT_BRANCH):
-<<<<<<< HEAD
-            restore(changes_stashed)
-=======
             restore(current_branch, changes_stashed)
->>>>>>> 5e9b925e
             print_error(
                 "Error: Push failed, publish the deployment branch manually"
             )
@@ -96,17 +84,8 @@
         restore(changes_stashed)
         print_error("Error: Failed to switch back to " + current_branch)
         sys.exit(1)
-<<<<<<< HEAD
+    print()
 
-    # restore workspace
-    restore(changes_stashed)
-    os.chdir(current_dir)
-    print_success(f"\nSuccessfully deployed to {DEPLOYMENT_BRANCH} branch")
-
-
-def restore(changes_stashed):
-=======
->>>>>>> 5e9b925e
     # restore stashed changes
     if changes_stashed:
         print_bold("Restoring stashed changes...")
