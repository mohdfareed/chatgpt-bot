--- conflicted
+++ resolved
@@ -3,8 +3,8 @@
 
 import sqlalchemy as sql
 import sqlalchemy.orm as orm
+
 from chatgpt.langchain.prompts import ASSISTANT_PROMPT
-
 from database.core import DatabaseModel
 
 
@@ -57,60 +57,9 @@
 
     __tablename__ = "chats"
 
-<<<<<<< HEAD
-    # topic
-    topic_id: Mapped[Optional[int]] = mapped_column()
-    """The ID of the chat the message was sent in."""
-    topic: Mapped[Optional[Topic]] = relationship(
-        primaryjoin=(topic_id == Topic.id and  # type: ignore
-                     chat_id == Topic.chat_id)  # type: ignore
-    )
-    """The topic the message was sent in, if any."""
-
-    # reply
-    reply_id: Mapped[Optional[int]] = mapped_column()
-    """The ID of the message this message is a reply to, if any."""
-    reply_to: Mapped[Optional["Message"]] = relationship(
-        primaryjoin=(reply_id == id and  # type: ignore
-                     chat_id == chat_id),  # type: ignore
-        remote_side=[id]
-    )
-    """The message this message is a reply to, if any."""
-
-    # user
-    user_id: Mapped[Optional[int]] = mapped_column(ForeignKey(User.id))
-    """The ID of the user who sent the message, if any."""
-    user: Mapped[Optional[User]] = relationship()
-    """The user who sent the message, if any."""
-
-    # openai data
-    role: Mapped[MessageRole] = mapped_column(default=MessageRole.USER)
-    """The role under which the message was sent."""
-    finish_reason: Mapped[Optional[str]] = mapped_column()
-    """The reason the message content terminated, if any."""
-    prompt_tokens: Mapped[Optional[int]] = mapped_column()
-    """The number of tokens in the prompt."""
-    reply_tokens: Mapped[Optional[int]] = mapped_column()
-    """The number of tokens in the reply."""
-    name: Mapped[Optional[str]] = mapped_column()
-    """The name of the OpenAI message, if any."""
-
-    # telegram data
-    text: Mapped[Optional[str]] = mapped_column()
-    """The message's text."""
-
-    __table_args__ = (
-        ForeignKeyConstraint(
-            ["topic_id", "chat_id"], ["topic.id", "topic.chat_id"]
-        ),
-        ForeignKeyConstraint(
-            ["reply_id", "chat_id"], ["message.id", "message.chat_id"]
-        )
-=======
     _model: orm.Mapped[Model | None] = orm.relationship(back_populates="chats")
     _topic_id: orm.Mapped[int] = orm.mapped_column(
         "topic_id", primary_key=True, default=-1
->>>>>>> 6f5b0d3e
     )
 
     id: orm.Mapped[int] = orm.mapped_column(primary_key=True)
