--- conflicted
+++ resolved
@@ -58,8 +58,6 @@
         return self
 
 
-<<<<<<< HEAD
-=======
 def engine():
     """Returns the database engine. If it is not initialized, database
     connection is established and the engine is created.
@@ -77,7 +75,6 @@
     return _engine
 
 
->>>>>>> 6f5b0d3e
 @tenacity.retry(
     # retry on connection errors
     wait=tenacity.wait_random_exponential(min=0.5, max=1),
